import base64
import hashlib
from itertools import chain
from typing import TYPE_CHECKING, Any, Dict, Iterable, List, Optional, Set

from _hashlib import HASH
from twisted.logger import Logger

from hathor import protos
from hathor.constants import BLOCK_DATA_MAX_SIZE, BLOCK_NONCE_BYTES as NONCE_BYTES
from hathor.transaction.base_transaction import BaseTransaction, TxOutput, sum_weights
from hathor.transaction.exceptions import BlockDataError, BlockWithInputs, BlockWithTokensError
from hathor.transaction.util import int_to_bytes, unpack, unpack_len

if TYPE_CHECKING:
    from hathor.transaction.storage import TransactionStorage  # noqa: F401


class Block(BaseTransaction):
    log = Logger()

    def __init__(self, nonce: int = 0, timestamp: Optional[int] = None, version: int = 1, weight: float = 0,
                 outputs: Optional[List[TxOutput]] = None, parents: Optional[List[bytes]] = None,
                 hash: Optional[bytes] = None, storage: Optional['TransactionStorage'] = None,
                 data: bytes = b'') -> None:
        super().__init__(nonce=nonce, timestamp=timestamp, version=version, weight=weight,
                         outputs=outputs or [], parents=parents or [], hash=hash, storage=storage, is_block=True)
        self.data = data

    def to_proto(self, include_metadata: bool = True) -> protos.BaseTransaction:
        tx_proto = protos.Block(
            version=self.version,
            weight=self.weight,
            timestamp=self.timestamp,
            parents=self.parents,
            outputs=map(TxOutput.to_proto, self.outputs),
            nonce=int_to_bytes(self.nonce, 16),
            hash=self.hash,
            data=self.data
        )
        if include_metadata:
            tx_proto.metadata.CopyFrom(self.get_metadata().to_proto())
        return protos.BaseTransaction(block=tx_proto)

    @classmethod
    def create_from_proto(cls, tx_proto: protos.BaseTransaction,
                          storage: Optional['TransactionStorage'] = None) -> 'Block':
        block_proto = tx_proto.block
        tx = cls(
            version=block_proto.version,
            weight=block_proto.weight,
            timestamp=block_proto.timestamp,
            nonce=int.from_bytes(block_proto.nonce, 'big'),
            hash=block_proto.hash or None,
            parents=list(block_proto.parents),
            outputs=list(map(TxOutput.create_from_proto, block_proto.outputs)),
            storage=storage,
            data=block_proto.data
        )
        if block_proto.HasField('metadata'):
            from hathor.transaction import TransactionMetadata
            # make sure hash is not empty
            tx.hash = tx.hash or tx.calculate_hash()
            tx._metadata = TransactionMetadata.create_from_proto(tx.hash, block_proto.metadata)
        return tx

    def get_block_parent_hash(self) -> bytes:
        """Return the hash of the parent block.
        """
        return self.parents[0]

    @classmethod
    def create_from_struct(cls, struct_bytes: bytes,
                           storage: Optional['TransactionStorage'] = None) -> 'Block':
        blc = cls()
        buf = blc.get_fields_from_struct(struct_bytes)

        [data_bytes, ], buf = unpack('B', buf)
        blc.data, buf = unpack_len(data_bytes, buf)

        blc.nonce = int.from_bytes(buf, byteorder='big')
        if len(buf) != NONCE_BYTES:
            raise ValueError('Invalid sequence of bytes')

        blc.hash = blc.calculate_hash()
        blc.storage = storage

        return blc

    def get_block_parent_hash(self) -> bytes:
        """Return the hash of the parent block.
        """
        return self.parents[0]

    def get_block_parent(self) -> 'Block':
        """Return the parent block.
        """
        assert self.storage is not None
        return self.storage.get_transaction(self.get_block_parent_hash())

    def get_struct_without_nonce(self) -> bytes:
        struct_bytes_without_data = super().get_struct_without_nonce()
        # TODO: should we validate data length here?
        data_bytes = int_to_bytes(len(self.data), 1)
        return struct_bytes_without_data + data_bytes + self.data

    def get_struct(self) -> bytes:
        """Return the complete serialization of the transaction

        :rtype: bytes
        """
        struct_bytes = self.get_struct_without_nonce()
        struct_bytes += int_to_bytes(self.nonce, NONCE_BYTES)
        return struct_bytes

    def calculate_hash2(self, part1: HASH) -> bytes:
        part1.update(int_to_bytes(self.nonce, NONCE_BYTES))
        return hashlib.sha256(part1.digest()).digest()

    # TODO: maybe introduce convention on serialization methods names (e.g. to_json vs get_struct)
    def to_json(self, decode_script: bool = False) -> Dict[str, Any]:
        json = super().to_json(decode_script)
        json['data'] = base64.b64encode(self.data).decode('utf-8')
        return json

    def verify_no_inputs(self) -> None:
        inputs = getattr(self, 'inputs', None)
        if inputs:
            raise BlockWithInputs('number of inputs {}'.format(len(inputs)))

    def verify_outputs(self) -> None:
        # can only contain hathor tokens
        # check there are no tokens in the token uid list
        if len(self.tokens) > 0:
            raise BlockWithTokensError('token list: {}'.format([token_uid.hex() for token_uid in self.tokens]))

        for output in self.outputs:
            if output.get_token_index() > 0:
                raise BlockWithTokensError('in output: {}'.format(output.to_human_readable()))

    def verify_data(self) -> None:
        if len(self.data) > BLOCK_DATA_MAX_SIZE:
            raise BlockDataError('block data has {} bytes'.format(len(self.data)))

    def verify_without_storage(self) -> None:
        """ Run all verifications that do not need a storage.
        """
        self.verify_pow()
        self.verify_no_inputs()
        self.verify_outputs()
        self.verify_data()

    def verify(self) -> None:
        """
            (1) confirms at least two pending transactions and references last block
            (2) solves the pow with the correct weight (done in HathorManager)
            (3) creates the correct amount of tokens in the output (done in HathorManager)
            (4) all parents must exist and have timestamp smaller than ours
            (5) data field must contain at most 100 bytes
        """
        # TODO Should we validate a limit of outputs?
        if self.is_genesis:
            # TODO do genesis validation
            return

        self.verify_without_storage()

        # (1) and (4)
        self.verify_parents()

    def _score_tx_dfs(self, tx: BaseTransaction, used: Set[bytes],
                      mark_as_best_chain: bool, newest_timestamp: int) -> float:
        """ Internal method to run a DFS. It is used by `calculate_score()`.
        """
        assert self.storage is not None

        assert tx.hash is not None
        assert not tx.is_block
        if tx.hash in used:
            return 0
        used.add(tx.hash)

        meta = tx.get_metadata()
        if meta.first_block:
            block = self.storage.get_transaction(meta.first_block)
            if block.timestamp <= newest_timestamp:
                return 0

        if mark_as_best_chain:
            assert meta.first_block is None
            meta.first_block = self.hash
            self.storage.save_transaction(tx, only_metadata=True)

        score = tx.weight
        for parent in tx.get_parents():
            score = sum_weights(score, self._score_tx_dfs(parent, used, mark_as_best_chain, newest_timestamp))
        return score

    def _score_block_dfs(self, block: BaseTransaction, used: Set[bytes],
                         mark_as_best_chain: bool, newest_timestamp: int) -> float:
        """ Internal method to run a DFS. It is used by `calculate_score()`.
        """
        assert self.storage is not None

        assert block.is_block
        score = block.weight
        for parent in block.get_parents():
            if parent.is_block:
                assert isinstance(parent, Block)
                if parent.timestamp <= newest_timestamp:
                    meta = parent.get_metadata()
                    x = meta.score
                else:
                    x = parent._score_block_dfs(parent, used, mark_as_best_chain, newest_timestamp)
                score = sum_weights(score, x)
            else:
                score = sum_weights(score, self._score_tx_dfs(parent, used, mark_as_best_chain, newest_timestamp))

        # Always save the score when it is calculated.
        meta = block.get_metadata()
        if not meta.score:
            meta.score = score
            self.storage.save_transaction(block, only_metadata=True)
        else:
            # The score of a block is immutable since the sub-DAG behind it is immutable as well.
            # Thus, if we have already calculated it, we just check the consistency of the calculation.
            # Unfortunately we may have to calculate it more than once when a new block arrives in a side
            # side because the `first_block` points only to the best chain.
            assert abs(meta.score - score) < 1e-10

        return score

    def calculate_score(self, *, mark_as_best_chain: bool = False) -> float:
        """ Calculate block's score, which is the accumulated work of the verified transactions and blocks.

        :param: mark_as_best_chain: If `True`, the transactions' will point `meta.first_block` to
                                    the blocks of the chain.
        """
        assert self.storage is not None
        if self.is_genesis:
            if mark_as_best_chain:
                meta = self.get_metadata()
                meta.score = self.weight
                self.storage.save_transaction(self, only_metadata=True)
            return self.weight

        block = self._find_first_parent_in_best_chain()
        newest_timestamp = block.timestamp

        used: Set[bytes] = set()
        return self._score_block_dfs(self, used, mark_as_best_chain, newest_timestamp)

    def _remove_first_block_markers_dfs(self, tx: BaseTransaction, used: Set[bytes]) -> None:
        """ Run a DFS removing the `meta.first_block` pointing to this block. The DFS stops when it finds
        a transaction pointing to another block.
        """
        assert tx.hash is not None
        assert self.storage is not None

        if tx.hash in used:
            return
        used.add(tx.hash)
        assert not tx.is_block

        meta = tx.get_metadata()
        if meta.first_block != self.hash:
            return

        meta.first_block = None
        self.storage.save_transaction(tx, only_metadata=True)

        for parent in tx.get_parents():
            if not parent.is_block:
                self._remove_first_block_markers_dfs(parent, used)

    def remove_first_block_markers(self) -> None:
        """ Remove all `meta.first_block` pointing to this block.
        """
        used: Set[bytes] = set()
        for parent in self.get_parents():
            if not parent.is_block:
                self._remove_first_block_markers_dfs(parent, used)

    def update_score_and_mark_as_the_best_chain(self) -> None:
        """ Update score and mark the chain as the best chain.
        Thus, transactions' first_block will point to the blocks in the chain.
        """
        self.calculate_score(mark_as_best_chain=True)

    def update_voided_info(self) -> None:
        """ This method is called only once when a new block arrives.

        The blockchain part of the DAG is a tree with the genesis block as the root.
        I'll say the a block A is connected to a block B when A verifies B, i.e., B is a parent of A.

        A chain is a sequence of connected blocks starting in a leaf and ending in the root, i.e., any path from a leaf
        to the root is a chain. Given a chain, its head is a leaf in the tree, and its tail is the sub-chain without
        the head.

        The best chain is a chain that has the highest score of all chains.

        The score of a block is calculated as the sum of the weights of all transactions and blocks both direcly and
        indirectly verified by the block. The score of a chain is defined as the score of its head.

        The side chains are the chains whose scores are smaller than the best chain's.
        The head of the side chains are always voided blocks.

        There are two possible states for the block chain:
        (i)  It has a single best chain, i.e., one chain has the highest score
        (ii) It has multiple best chains, i.e., two or more chains have the same score (and this score is the highest
             among the chains)

        When there are multiple best chains, I'll call them best chain candidates.

        The arrived block can be connected in four possible ways:
        (i)   To the head of a best chain
        (ii)  To the tail of the best chain
        (iii) To the head of a side chain
        (iv)  To the tail of a side chain

        Thus, there are eight cases to be handled when a new block arrives, which are:
        (i)    Single best chain, connected to the head of the best chain
        (ii)   Single best chain, connected to the tail of the best chain
        (iii)  Single best chain, connected to the head of a side chain
        (iv)   Single best chain, connected to the tail of a side chain
        (v)    Multiple best chains, connected to the head of a best chain
        (vi)   Multiple best chains, connected to the tail of a best chain
        (vii)  Multiple best chains, connected to the head of a side chain
        (viii) Multiple best chains, connected to the tail of a side chain

        Case (i) is trivial because the single best chain will remain as the best chain. So, just calculate the new
        score and that's it.

        Case (v) is also trivial. As there are multiple best chains and the new block is connected to the head of one
        of them, this will be the new winner. So, the blockchain state will change to a single best chain again.

        In the other cases, we must calculate the score and compare with the best score.

        When there are multiple best chains, all their heads will be voided.
        """
        assert self.weight > 0, 'This algorithm assumes that block\'s weight is always greater than zero'
        if not self.parents:
            assert self.is_genesis is True
            self.update_score_and_mark_as_the_best_chain()
            return

        assert self.storage is not None
        assert self.hash is not None

<<<<<<< HEAD
        parent = self.storage.get_transaction(self.get_block_parent_hash())
=======
        parent = self.get_block_parent()
>>>>>>> feb83172
        parent_meta = parent.get_metadata()
        assert self.hash in parent_meta.children

        is_connected_to_the_head = bool(len(parent_meta.children) == 1)
        is_connected_to_the_best_chain = bool(not parent_meta.voided_by)

        if is_connected_to_the_head and is_connected_to_the_best_chain:
            # Case (i): Single best chain, connected to the head of the best chain
            self.update_score_and_mark_as_the_best_chain()
            heads = [self.storage.get_transaction(h) for h in self.storage.get_best_block_tips()]
            assert len(heads) == 1

        else:
            # Resolve all other cases, but (i).

            # First, void this block.
            self.mark_as_voided(skip_remove_first_block_markers=True)

            # Get the score of the best chains.
            # We need to void this block first, because otherwise it would always be one of the heads.
            heads = [self.storage.get_transaction(h) for h in self.storage.get_best_block_tips()]
            best_score = None
            for block in heads:
                block_meta = block.get_metadata(force_reload=True)
                if best_score is None:
                    best_score = block_meta.score
                else:
                    # All heads must have the same score.
                    assert abs(best_score - block_meta.score) < 1e-10
            assert isinstance(best_score, float)

            # Calculate the score.
            score = self.calculate_score()

            # Finally, check who the winner is.
            eps = 1e-10
            if score <= best_score - eps:
                # Nothing to do.
                pass

            else:
                # Either eveyone has the same score or there is a winner.

                valid_heads = []
                for block in heads:
                    meta = block.get_metadata()
                    if not meta.voided_by:
                        valid_heads.append(block)

                # We must have at most one valid head.
                # Either we have a single best chain or all chains have already been voided.
                assert len(valid_heads) <= 1, 'We must never have more than one valid head'

                # We need to go through all side chains because there may be non-voided blocks
                # that must be voided.
                # For instance, imagine two chains with intersection with both heads voided.
                # Now, a new chain starting in genesis reaches the same score. Then, the tail
                # of the two chains must be voided.
                first_block = self._find_first_parent_in_best_chain()
                for block in heads:
                    while True:
                        if block.timestamp <= first_block.timestamp:
                            break
                        meta = block.get_metadata()
                        if not meta.voided_by:
                            # Only mark as voided when it is non-voided.
                            block.mark_as_voided()
                        # We have to go through the chain until the first parent in the best
                        # chain because the head may be voided with part of the tail non-voided.
<<<<<<< HEAD
                        block = self.storage.get_transaction(block.get_block_parent_hash())
=======
                        block = block.get_block_parent()
>>>>>>> feb83172

                if score >= best_score + eps:
                    # We have a new winner.
                    self.update_score_and_mark_as_the_best_chain()
                    self.remove_voided_by_from_chain()

    def mark_as_voided(self, *, skip_remove_first_block_markers: bool = False):
        """ Mark a block as voided. By default, it will remove the first block markers from
        `meta.first_block` of the transactions that point to it.
        """
        if not skip_remove_first_block_markers:
            self.remove_first_block_markers()
        assert self.add_voided_by()

    def add_voided_by(self, voided_hash: Optional[bytes] = None) -> bool:
        """ Add a new hash in its `meta.voided_by`. If `voided_hash` is None, it includes
        the block's own hash.
        """
        assert self.storage is not None
        assert self.hash is not None

        if voided_hash is None:
            voided_hash = self.hash
        assert voided_hash is not None

        meta = self.get_metadata()
        if voided_hash in meta.voided_by:
            return False

        self.log.debug('add_voided_by block={} voided_hash={}'.format(self.hash.hex(), voided_hash.hex()))

        meta.voided_by.add(voided_hash)
        self.storage.save_transaction(self, only_metadata=True)

        spent_by: Iterable[bytes] = chain(*meta.spent_outputs.values())
        for tx_hash in spent_by:
            tx = self.storage.get_transaction(tx_hash)
            assert not tx.is_block
            tx.add_voided_by(voided_hash)
        return True

    def remove_voided_by(self, voided_hash: Optional[bytes] = None) -> bool:
        """ Remove a hash from its `meta.voided_by`. If `voided_hash` is None, it removes
        the block's own hash.
        """
        assert self.storage is not None
        assert self.hash is not None

        if voided_hash is None:
            voided_hash = self.hash

        meta = self.get_metadata()
        if voided_hash not in meta.voided_by:
            return False

        self.log.debug('remove_voided_by block={} voided_hash={}'.format(self.hash.hex(), voided_hash.hex()))

        meta.voided_by.remove(voided_hash)
        self.storage.save_transaction(self, only_metadata=True)

        spent_by: Iterable[bytes] = chain(*meta.spent_outputs.values())
        for tx_hash in spent_by:
            tx = self.storage.get_transaction(tx_hash)
            assert not tx.is_block
            tx.remove_voided_by(voided_hash)
        return True

    def remove_voided_by_from_chain(self):
        """ Remove voided_by from the chain. Now, it is the best chain.

        The blocks are visited from right to left (most recent to least recent).
        """
        block = self
        while True:
            assert block.is_block
            success = block.remove_voided_by()
            if not success:
                break
<<<<<<< HEAD
            block = self.storage.get_transaction(block.get_block_parent_hash())
=======
            block = block.get_block_parent()
>>>>>>> feb83172

    def _find_first_parent_in_best_chain(self) -> BaseTransaction:
        """ Find the first block in the side chain that is not voided, i.e., the block where the fork started.

        In the simple schema below, the best chain's blocks are O's, the side chain's blocks are I's, and the first
        valid block is the [O].

        O-O-O-O-[O]-O-O-O-O
                 |
                 +-I-I-I
        """
        assert self.storage is not None
        assert len(self.parents) > 0, 'This should never happen because the genesis is always in the best chain'
        parent_hash = self.get_block_parent_hash()
        while True:
            parent = self.storage.get_transaction(parent_hash)
            parent_meta = parent.get_metadata()
            if not parent_meta.voided_by:
                break
            assert len(parent.parents) > 0, 'This should never happen because the genesis is always in the best chain'
            parent_hash = parent.get_block_parent_hash()
        return parent<|MERGE_RESOLUTION|>--- conflicted
+++ resolved
@@ -347,11 +347,7 @@
         assert self.storage is not None
         assert self.hash is not None
 
-<<<<<<< HEAD
-        parent = self.storage.get_transaction(self.get_block_parent_hash())
-=======
         parent = self.get_block_parent()
->>>>>>> feb83172
         parent_meta = parent.get_metadata()
         assert self.hash in parent_meta.children
 
@@ -421,11 +417,7 @@
                             block.mark_as_voided()
                         # We have to go through the chain until the first parent in the best
                         # chain because the head may be voided with part of the tail non-voided.
-<<<<<<< HEAD
-                        block = self.storage.get_transaction(block.get_block_parent_hash())
-=======
                         block = block.get_block_parent()
->>>>>>> feb83172
 
                 if score >= best_score + eps:
                     # We have a new winner.
@@ -504,11 +496,7 @@
             success = block.remove_voided_by()
             if not success:
                 break
-<<<<<<< HEAD
-            block = self.storage.get_transaction(block.get_block_parent_hash())
-=======
             block = block.get_block_parent()
->>>>>>> feb83172
 
     def _find_first_parent_in_best_chain(self) -> BaseTransaction:
         """ Find the first block in the side chain that is not voided, i.e., the block where the fork started.
