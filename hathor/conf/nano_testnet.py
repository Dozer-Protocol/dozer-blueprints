# Copyright 2022 Hathor Labs
#
# Licensed under the Apache License, Version 2.0 (the "License");
# you may not use this file except in compliance with the License.
# You may obtain a copy of the License at
#
#    http://www.apache.org/licenses/LICENSE-2.0
#
# Unless required by applicable law or agreed to in writing, software
# distributed under the License is distributed on an "AS IS" BASIS,
# WITHOUT WARRANTIES OR CONDITIONS OF ANY KIND, either express or implied.
# See the License for the specific language governing permissions and
# limitations under the License.

from hathor.conf.settings import HathorSettings

SETTINGS = HathorSettings(
    P2PKH_VERSION_BYTE=b"\x49",
    MULTISIG_VERSION_BYTE=b"\x87",
    NETWORK_NAME="nano-testnet-alpha",
    BOOTSTRAP_DNS=["alpha.nano-testnet.hathor.network"],
    # Genesis stuff
    GENESIS_OUTPUT_SCRIPT=bytes.fromhex(
        "76a91478e804bf8aa68332c6c1ada274ac598178b972bf88ac"
    ),
    GENESIS_BLOCK_TIMESTAMP=1677601898,
    GENESIS_BLOCK_NONCE=7881594,
    GENESIS_BLOCK_HASH=bytes.fromhex(
        "000003472f6a17c2199e24c481a4326c217d07376acd9598651f8413c008554d"
    ),
    GENESIS_TX1_NONCE=110,
    GENESIS_TX1_HASH=bytes.fromhex(
        "0008f0e9dbe6e4bbc3a85fce7494fee70011b9c7e72f5276daa2a235355ac013"
    ),
    GENESIS_TX2_NONCE=180,
    GENESIS_TX2_HASH=bytes.fromhex(
        "008d81d9d58a43fd9649f33483d804a4417247b4d4e4e01d64406c4177fee0c2"
    ),
    # tx weight parameters. With these settings, tx weight is always 8
    MIN_TX_WEIGHT_K=0,
    MIN_TX_WEIGHT_COEFFICIENT=0,
    MIN_TX_WEIGHT=8,
    CHECKPOINTS=[],
    ENABLE_NANO_CONTRACTS=True,
    ENABLE_ON_CHAIN_BLUEPRINTS=True,
    NC_ON_CHAIN_BLUEPRINT_ALLOWED_ADDRESSES=[
<<<<<<< HEAD
        "WWFiNeWAFSmgtjm4ht2MydwS5GY3kMJsEK",
=======
        'WWFiNeWAFSmgtjm4ht2MydwS5GY3kMJsEK',
        'WQFDxic8xWWnMLL4aE5abY2XRKPNvGhtjY',
>>>>>>> 7963762d
    ],
    BLUEPRINTS={
        bytes.fromhex(
            "27db2b0b1a943c2714fb19d190ce87dc0094bba463b26452dd98de21a42e96a0"
        ): "Dozer_Pool_v1_1",
        bytes.fromhex(
            "8e424db8e5664ade76226356bcf5ef6ad9d0879bdad6377db835868b17c443ba"
        ): "Oasis",
        bytes.fromhex(
            "7b3ae18c763b2254baf8b9801bc0dcd3e77db57d7de7fd34cc62b526aa91d9fb"
        ): "Crowdsale",
        bytes.fromhex(
            "6cfdd13e8b9c689b8d87bb8100b4e580e0e9d20ee75a8c5aee9e7bef51e0b1a0"
        ): "Dao",
        bytes.fromhex(
            "a9bb69a0ff0cb89c45faf7ef3fcccd14b9f89a4be9f50a230c41c88b698f3c14"
        ): "Khensu",
        bytes.fromhex(
            "ac6bf4f6a89a34e81a21a6e07e24f07739af5c3d6f4c15e16c5ae4e4108aaa48"
        ): "Stake",
        bytes.fromhex(
            "42e7f272b6b966f26576a5c1d0c9637f456168c85e18a3e86c0c60e909a93275"
        ): "Vesting",
        bytes.fromhex(
            "d6c09caa2f1f7ef6a6f416301c2b665e041fa819a792e53b8409c9c1aed2c89a"
        ): "DozerPoolManager",
        bytes.fromhex(
            "a1a655a7ae9a74a000b11ecc570a8a026a7804827d26dd0e30bc00dd3659f6cf"
        ): "TokenManager",
        bytes.fromhex(
            "698fdf724332cc10ec6cd97f36963794a9da515b2114864cad2898a18e917b68"
        ): "DozerTools",
    },
    SOFT_VOIDED_TX_IDS=list(
        map(
            bytes.fromhex,
            [
                "0000003dd5802b05f430a1f54304879173550c0944b49d74321bb9125ee727cb",
            ],
        )
    ),
)<|MERGE_RESOLUTION|>--- conflicted
+++ resolved
@@ -44,12 +44,8 @@
     ENABLE_NANO_CONTRACTS=True,
     ENABLE_ON_CHAIN_BLUEPRINTS=True,
     NC_ON_CHAIN_BLUEPRINT_ALLOWED_ADDRESSES=[
-<<<<<<< HEAD
-        "WWFiNeWAFSmgtjm4ht2MydwS5GY3kMJsEK",
-=======
         'WWFiNeWAFSmgtjm4ht2MydwS5GY3kMJsEK',
         'WQFDxic8xWWnMLL4aE5abY2XRKPNvGhtjY',
->>>>>>> 7963762d
     ],
     BLUEPRINTS={
         bytes.fromhex(
